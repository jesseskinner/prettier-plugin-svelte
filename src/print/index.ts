import { FastPath, Doc, doc, ParserOptions } from 'prettier';
import { Node, MustacheTagNode, IfBlockNode } from './nodes';
import { isASTNode, isPreTagContent } from './helpers';
import { extractAttributes } from '../lib/extractAttributes';
import { getText } from '../lib/getText';
import { parseSortOrder, SortOrderPart } from '../options';
import { hasSnippedContent, unsnipContent } from '../lib/snipTagContent';
import { selfClosingTags, formattableAttributes } from '../lib/elements';
import {
    canBreakBefore,
    canBreakAfter,
    isInlineElement,
    isInlineNode,
    isEmptyNode,
} from './node-helpers';
import {
    isLine,
    isLineDiscardedIfLonely,
    isEmptyGroup,
    trim,
    trimLeft,
    trimRight,
} from './doc-helpers';

const {
    concat,
    join,
    line,
    group,
    indent,
    dedent,
    softline,
    hardline,
    fill,
    breakParent,
    literalline,
} = doc.builders;

export type PrintFn = (path: FastPath) => Doc;

declare module 'prettier' {
    export namespace doc {
        namespace builders {
            interface Line {
                keepIfLonely?: boolean;
            }
        }
    }
}

let ignoreNext = false;

const keepIfLonelyLine = { ...line, keepIfLonely: true, hard: true };

export function print(path: FastPath, options: ParserOptions, print: PrintFn): Doc {
    const n = path.getValue();
    if (!n) {
        return '';
    }

    if (isASTNode(n)) {
        const parts: doc.builders.Doc[] = [];
        const addParts: Record<SortOrderPart, () => void> = {
            scripts() {
                if (n.module) {
                    n.module.type = 'Script';
                    n.module.attributes = extractAttributes(getText(n.module, options));
                    parts.push(path.call(print, 'module'));
                }
                if (n.instance) {
                    n.instance.type = 'Script';
                    n.instance.attributes = extractAttributes(getText(n.instance, options));
                    parts.push(path.call(print, 'instance'));
                }
            },
            styles() {
                if (n.css) {
                    n.css.type = 'Style';
                    n.css.content.type = 'StyleProgram';
                    parts.push(path.call(print, 'css'));
                }
            },
            markup() {
                const htmlDoc = path.call(print, 'html');
                if (htmlDoc) {
                    parts.push(htmlDoc);
                }
            },
        };
        parseSortOrder(options.svelteSortOrder).forEach((p) => addParts[p]());
        return group(join(hardline, parts));
    }

    const [open, close] = options.svelteStrictMode ? ['"{', '}"'] : ['{', '}'];
    const node = n as Node;

    if (ignoreNext && (node.type !== 'Text' || !isEmptyNode(node))) {
        ignoreNext = false;
        return concat(
            options.originalText
                .slice(options.locStart(node), options.locEnd(node))
                .split('\n')
                .flatMap((o, i) => (i == 0 ? o : [literalline, o])),
        );
    }

    switch (node.type) {
        case 'Fragment':
            const children = node.children;

            if (children.length === 0 || children.every(isEmptyNode)) {
                return '';
            }

            if (!isPreTagContent(path)) {
                return concat([...trim(printChildren(path, print), isLine), hardline]);
            } else {
                return concat(printChildren(path, print));
            }
        case 'Text':
            if (!isPreTagContent(path)) {
                if (isEmptyNode(node)) {
                    return {
                        /**
                         * Empty (whitespace-only) text nodes are collapsed into a single `line`,
                         * which will be rendered as a single space if this node's group fits on a
                         * single line. This follows how vanilla HTML is handled both by browsers and
                         * by Prettier core.
                         */
                        ...line,

                        /**
                         * A text node is considered lonely if it is in a group without other inline
                         * elements, such as the line breaks between otherwise consecutive HTML tags.
                         * Text nodes that are both empty and lonely are discarded unless they have at
                         * least one empty line (i.e. at least two linebreak sequences). This is to
                         * allow for flexible grouping of HTML tags in a particular indentation level,
                         * and is similar to how vanilla HTML is handled in Prettier core.
                         */
                        keepIfLonely: /\n\r?\s*\n\r?/.test(node.raw || node.data),
                    };
                }

                /**
                 * For non-empty text nodes each sequence of non-whitespace characters (effectively,
                 * each "word") is joined by a single `line`, which will be rendered as a single space
                 * until this node's current line is out of room, at which `fill` will break at the
                 * most convenient instance of `line`.
                 */
                return fill(splitTextToDocs(node.raw || node.data));
            } else {
                return node.data;
            }
        case 'Element':
        case 'InlineComponent':
        case 'Slot':
        case 'Window':
        case 'Head':
        case 'Title': {
            const isEmpty = node.children.every((child) => isEmptyNode(child));

            const isSelfClosingTag =
                isEmpty &&
                (!options.svelteStrictMode ||
                    node.type !== 'Element' ||
                    selfClosingTags.indexOf(node.name) !== -1);

            return group(
                concat([
                    '<',
                    node.name,

                    indent(
                        group(
                            concat([
                                node.type === 'InlineComponent' && node.expression
                                    ? concat([
                                          line,
                                          'this=',
                                          open,
                                          printJS(path, print, 'expression'),
                                          close,
                                      ])
                                    : '',
                                ...path.map((childPath) => childPath.call(print), 'attributes'),
                                options.svelteBracketNewLine
                                    ? dedent(isSelfClosingTag ? line : softline)
                                    : '',
                            ]),
                        ),
                    ),

                    ...(isSelfClosingTag
                        ? [options.svelteBracketNewLine ? '' : ' ', `/>`]
                        : [
                              '>',
                              isEmpty
                                  ? ''
                                  : isInlineElement(node) || isPreTagContent(path)
                                  ? printIndentedPreservingWhitespace(path, print)
                                  : printIndentedWithNewlines(path, print),
                              `</${node.name}>`,
                          ]),
                ]),
            );
        }
        case 'Options':
        case 'Body':
            return group(
                concat([
                    '<',
                    node.name,

                    indent(
                        group(concat(path.map((childPath) => childPath.call(print), 'attributes'))),
                    ),

                    ' />',
                ]),
            );
        case 'Identifier':
            return node.name;
        case 'AttributeShorthand': {
            return node.expression.name;
        }
        case 'Attribute': {
            const hasLoneMustacheTag =
                node.value !== true &&
                node.value.length === 1 &&
                node.value[0].type === 'MustacheTag';
            let isAttributeShorthand =
                node.value !== true &&
                node.value.length === 1 &&
                node.value[0].type === 'AttributeShorthand';

            // Convert a={a} into {a}
            if (hasLoneMustacheTag) {
                const expression = (node.value as [MustacheTagNode])[0].expression;
                isAttributeShorthand =
                    expression.type === 'Identifier' && expression.name === node.name;
            }

<<<<<<< HEAD
            if (isAttributeShorthand) {
                if (options.svelteStrictMode) {
                    return concat([line, node.name, '="{', node.name, '}"']);
                } else if (options.svelteAllowShorthand) {
                    return concat([line, '{', node.name, '}']);
                } else {
                    return concat([line, node.name, '={', node.name, '}']);
                }
=======
            if (isAttributeShorthand && options.svelteAllowShorthand) {
                return concat([line, '{', node.name, '}']);
>>>>>>> e7d63609
            } else {
                const def: Doc[] = [line, node.name];
                if (node.value !== true) {
                    def.push('=');
                    const quotes = !hasLoneMustacheTag || options.svelteStrictMode;

                    quotes && def.push('"');
<<<<<<< HEAD
                    def.push(...path.map(childPath => childPath.call(print), 'value'));
=======

                    const valueDocs = path.map((childPath) => childPath.call(print), 'value');

                    if (!quotes || !formattableAttributes.includes(node.name)) {
                        def.push(concat(valueDocs));
                    } else {
                        def.push(indent(group(concat(trim(valueDocs, isLine)))));
                    }

>>>>>>> e7d63609
                    quotes && def.push('"');
                }
                return concat(def);
            }
        }
        case 'MustacheTag':
            return concat(['{', printJS(path, print, 'expression'), '}']);
        case 'IfBlock': {
            const def: Doc[] = [
                '{#if ',
                printJS(path, print, 'expression'),
                '}',
                printIndentedWithNewlines(path, print),
            ];

            if (node.else) {
                def.push(path.call(print, 'else'));
            }

            def.push('{/if}');

            return concat([group(concat(def)), breakParent]);
        }
        case 'ElseBlock': {
            // Else if
            const parent = path.getParentNode() as Node;

            if (
                node.children.length === 1 &&
                node.children[0].type === 'IfBlock' &&
                parent.type !== 'EachBlock'
            ) {
                const ifNode = node.children[0] as IfBlockNode;
                const def: Doc[] = [
                    '{:else if ',
                    path.map((ifPath) => printJS(path, print, 'expression'), 'children')[0],
                    '}',
                    path.map((ifPath) => printIndentedWithNewlines(ifPath, print), 'children')[0],
                ];

                if (ifNode.else) {
                    def.push(path.map((ifPath) => ifPath.call(print, 'else'), 'children')[0]);
                }
                return group(concat(def));
            }

            return group(concat(['{:else}', printIndentedWithNewlines(path, print)]));
        }
        case 'EachBlock': {
            const def: Doc[] = [
                '{#each ',
                printJS(path, print, 'expression'),
                ' as ',
                printJS(path, print, 'context'),
            ];

            if (node.index) {
                def.push(', ', node.index);
            }

            if (node.key) {
                def.push(' (', printJS(path, print, 'key'), ')');
            }

            def.push('}', printIndentedWithNewlines(path, print));

            if (node.else) {
                def.push(path.call(print, 'else'));
            }

            def.push('{/each}');

            return concat([group(concat(def)), breakParent]);
        }
        case 'AwaitBlock': {
            const hasPendingBlock = node.pending.children.some((n) => !isEmptyNode(n));
            const hasThenBlock = node.then.children.some((n) => !isEmptyNode(n));
            const hasCatchBlock = node.catch.children.some((n) => !isEmptyNode(n));

            let block = [];

            if (!hasPendingBlock && hasThenBlock) {
                block.push(
                    group(
                        concat([
                            '{#await ',
                            printJS(path, print, 'expression'),
                            ' then',
                            expandNode(node.value),
                            '}',
                        ]),
                    ),
                    indent(path.call(print, 'then')),
                );
            } else {
                block.push(group(concat(['{#await ', printJS(path, print, 'expression'), '}'])));

                if (hasPendingBlock) {
                    block.push(indent(path.call(print, 'pending')));
                }

                if (hasThenBlock) {
                    block.push(
                        group(concat(['{:then', expandNode(node.value), '}'])),
                        indent(path.call(print, 'then')),
                    );
                }
            }

            if (hasCatchBlock) {
                block.push(
                    group(concat(['{:catch', expandNode(node.error), '}'])),
                    indent(path.call(print, 'catch')),
                );
            }

            block.push('{/await}');

            return group(concat(block));
        }
        case 'ThenBlock':
        case 'PendingBlock':
        case 'CatchBlock':
            return concat([
                softline,
                ...trim(printChildren(path, print), isLine),
                dedent(softline),
            ]);
        case 'EventHandler':
            return concat([
                line,
                'on:',
                node.name,
                node.modifiers && node.modifiers.length
                    ? concat(['|', join('|', node.modifiers)])
                    : '',
                node.expression
                    ? concat(['=', open, printJS(path, print, 'expression'), close])
                    : '',
            ]);
        case 'Binding':
            return concat([
                line,
                'bind:',
                node.name,
                node.expression.type === 'Identifier' && node.expression.name === node.name
                    ? ''
                    : concat(['=', open, printJS(path, print, 'expression'), close]),
            ]);
        case 'Class':
            return concat([
                line,
                'class:',
                node.name,
                node.expression.type === 'Identifier' && node.expression.name === node.name
                    ? ''
                    : concat(['=', open, printJS(path, print, 'expression'), close]),
            ]);
        case 'Let':
            return concat([
                line,
                'let:',
                node.name,
                // shorthand let directives have `null` expressions
                !node.expression ||
                (node.expression.type === 'Identifier' && node.expression.name === node.name)
                    ? ''
                    : concat(['=', open, printJS(path, print, 'expression'), close]),
            ]);
        case 'DebugTag':
            return concat([
                '{@debug',
                node.identifiers.length > 0
                    ? concat([' ', join(', ', path.map(print, 'identifiers'))])
                    : '',
                '}',
            ]);
        case 'Ref':
            return concat([line, 'ref:', node.name]);
        case 'Comment': {
            let text = node.data;
            ignoreNext = text.trim() === 'prettier-ignore';
            if (hasSnippedContent(text)) {
                text = unsnipContent(text);
            }

            return group(concat(['<!--', text, '-->']));
        }
        case 'Transition':
            const kind = node.intro && node.outro ? 'transition' : node.intro ? 'in' : 'out';
            return concat([
                line,
                kind,
                ':',
                node.name,
                node.modifiers && node.modifiers.length
                    ? concat(['|', join('|', node.modifiers)])
                    : '',
                node.expression
                    ? concat(['=', open, printJS(path, print, 'expression'), close])
                    : '',
            ]);
        case 'Action':
            return concat([
                line,
                'use:',
                node.name,
                node.expression
                    ? concat(['=', open, printJS(path, print, 'expression'), close])
                    : '',
            ]);
        case 'Animation':
            return concat([
                line,
                'animate:',
                node.name,
                node.expression
                    ? concat(['=', open, printJS(path, print, 'expression'), close])
                    : '',
            ]);
        case 'RawMustacheTag':
            return concat(['{@html ', printJS(path, print, 'expression'), '}']);
        case 'Spread':
            return concat([line, '{...', printJS(path, print, 'expression'), '}']);
    }

    console.error(JSON.stringify(node, null, 4));
    throw new Error('unknown node type: ' + node.type);
}

function printChildren(path: FastPath, print: PrintFn): Doc[] {
    let childDocs: Doc[] = [];
    let currentGroup: { doc: Doc; node: Node }[] = [];
    // the index of the last child doc we could add a linebreak after
    let lastBreakIndex = -1;

    const isPreformat = isPreTagContent(path);

    /**
     * Call when reaching a point where a linebreak is possible. Will
     * put all `childDocs` since the last possible linebreak position
     * into a `concat` to avoid them breaking.
     */
    function linebreakPossible() {
        if (lastBreakIndex >= 0 && lastBreakIndex < childDocs.length - 1) {
            childDocs = childDocs
                .slice(0, lastBreakIndex)
                .concat(concat(childDocs.slice(lastBreakIndex)));
        }

        lastBreakIndex = -1;
    }

    /**
     * Add a document to the output.
     * @param childDoc null means do not add anything but allow for the possibility of a linebreak here.
     */
    function outputChildDoc(childDoc: Doc | null, fromNodes: Node[]) {
        if (!isPreformat) {
            const firstNode = fromNodes[0];
            const lastNode = fromNodes[fromNodes.length - 1];

            if (!childDoc || canBreakBefore(firstNode)) {
                linebreakPossible();

                const lastChild = childDocs[childDocs.length - 1];

                // separate children by softlines, but not if the children are already lines.
                // one exception: allow for a line break before "keepIfLonely" lines because they represent an empty line
                if (
                    childDoc != null &&
                    !isLineDiscardedIfLonely(childDoc) &&
                    lastChild != null &&
                    !isLine(lastChild)
                ) {
                    childDocs.push(softline);
                }
            }

            if (lastBreakIndex < 0 && childDoc && !canBreakAfter(lastNode)) {
                lastBreakIndex = childDocs.length;
            }
        }

        if (childDoc) {
            childDocs.push(childDoc);
        }
    }

    function lastChildDocProduced() {
        // line breaks are ok after last child
        outputChildDoc(null, []);
    }

    /**
     * Sequences of inline nodes (currently, `TextNode`s and `MustacheTag`s) are collected into
     * groups and printed as a single `Fill` doc so that linebreaks as a result of sibling block
     * nodes (currently, all HTML elements) don't cause those inline sequences to break
     * prematurely. This is particularly important for whitespace sensitivity, as it is often
     * desired to have text directly wrapping a mustache tag without additional whitespace.
     */
    function flush() {
        let groupDocs = currentGroup.map((item) => item.doc);
        const groupNodes = currentGroup.map((item) => item.node);

        for (let doc of extractOutermostNewlines(groupDocs)) {
            outputChildDoc(doc, groupNodes);
        }

        currentGroup = [];
    }

    path.each((childPath) => {
        const childNode = childPath.getValue() as Node;
        const childDoc = childPath.call(print);

        if (isInlineNode(childNode)) {
            currentGroup.push({ doc: childDoc, node: childNode });
        } else {
            flush();

            outputChildDoc(isLine(childDoc) ? childDoc : concat([breakParent, childDoc]), [
                childNode,
            ]);
        }
    }, 'children');

    flush();
    lastChildDocProduced();

    return childDocs;
}

/**
 * Print the nodes in `path` indented and with leading and trailing newlines.
 */
function printIndentedWithNewlines(path: FastPath, print: PrintFn): Doc {
    return indent(
        concat([softline, ...trim(printChildren(path, print), isLine), dedent(softline)]),
    );
}

/**
 * Print the nodes in `path` indented but without adding any leading or trailing newlines.
 */
function printIndentedPreservingWhitespace(path: FastPath, print: PrintFn) {
    return indent(concat(dedentFinalNewline(printChildren(path, print))));
}

/**
 * Split the text into words separated by whitespace. Replace the whitespaces by lines,
 * collapsing multiple whitespaces into a single line.
 *
 * If the text starts or ends with multiple newlines, those newlines should be "keepIfLonely"
 * since we want double newlines in the output.
 */
function splitTextToDocs(text: string): Doc[] {
    let docs: Doc[] = text.split(/[\t\n\f\r ]+/);

    docs = join(line, docs).parts.filter((s) => s !== '');

    // if the text starts with two newlines, the first doc is already a newline. make it "keepIfLonely"
    if (text.match(/^([\t\f\r ]*\n){2}/)) {
        docs[0] = keepIfLonelyLine;
    }

    // if the text ends with two newlines, the last doc is already a newline. make it "keepIfLonely"
    if (text.match(/(\n[\t\f\r ]*){2}$/)) {
        docs[docs.length - 1] = keepIfLonelyLine;
    }

    return docs;
}

/**
 * If there is a trailing newline, pull it out and put it inside a `dedent`. This is used
 * when we want to preserve whitespace, but still indent the newline if there is one
 * (e.g. for `<b>1\n</b>` the `</b>` will be on its own line; for `<b>1</b>` it can't
 * because it would introduce new whitespace)
 */
function dedentFinalNewline(docs: Doc[]): Doc[] {
    const trimmedRight = trimRight(docs, isLine);

    if (trimmedRight) {
        return [...docs, dedent(trimmedRight[trimmedRight.length - 1])];
    } else {
        return docs;
    }
}

/**
 * Pull out any nested leading or trailing lines and put them at the top level.
 */

function extractOutermostNewlines(docs: Doc[]): Doc[] {
    const leadingLines: Doc[] = trimLeft(docs, isLine) || [];
    const trailingLines: Doc[] = trimRight(docs, isLine) || [];

    return [
        ...leadingLines,
        ...(!isEmptyGroup(docs) ? [fill(docs)] : ([] as Doc[])),
        ...trailingLines,
    ];
}

function printJS(path: FastPath, print: PrintFn, name?: string) {
    if (!name) {
        path.getValue().isJS = true;
        return path.call(print);
    }

    path.getValue()[name].isJS = true;
    return path.call(print, name);
}

function expandNode(node): string {
    if (node === null) {
        return '';
    }

    if (typeof node === 'string') {
        // pre-v3.20 AST
        return ' ' + node;
    }

    switch (node.type) {
        case 'ArrayPattern':
            return ' [' + node.elements.map(expandNode).join(',').slice(1) + ']';
        case 'AssignmentPattern':
            return expandNode(node.left) + ' =' + expandNode(node.right);
        case 'Identifier':
            return ' ' + node.name;
        case 'Literal':
            return ' ' + node.raw;
        case 'ObjectPattern':
            return ' {' + node.properties.map(expandNode).join(',') + ' }';
        case 'Property':
            if (node.value.type === 'ObjectPattern') {
                return ' ' + node.key.name + ':' + expandNode(node.value);
            } else {
                return expandNode(node.value);
            }
        case 'RestElement':
            return ' ...' + node.argument.name;
    }

    console.error(JSON.stringify(node, null, 4));
    throw new Error('unknown node type: ' + node.type);
}<|MERGE_RESOLUTION|>--- conflicted
+++ resolved
@@ -240,7 +240,6 @@
                     expression.type === 'Identifier' && expression.name === node.name;
             }
 
-<<<<<<< HEAD
             if (isAttributeShorthand) {
                 if (options.svelteStrictMode) {
                     return concat([line, node.name, '="{', node.name, '}"']);
@@ -249,10 +248,6 @@
                 } else {
                     return concat([line, node.name, '={', node.name, '}']);
                 }
-=======
-            if (isAttributeShorthand && options.svelteAllowShorthand) {
-                return concat([line, '{', node.name, '}']);
->>>>>>> e7d63609
             } else {
                 const def: Doc[] = [line, node.name];
                 if (node.value !== true) {
@@ -260,9 +255,6 @@
                     const quotes = !hasLoneMustacheTag || options.svelteStrictMode;
 
                     quotes && def.push('"');
-<<<<<<< HEAD
-                    def.push(...path.map(childPath => childPath.call(print), 'value'));
-=======
 
                     const valueDocs = path.map((childPath) => childPath.call(print), 'value');
 
@@ -272,7 +264,6 @@
                         def.push(indent(group(concat(trim(valueDocs, isLine)))));
                     }
 
->>>>>>> e7d63609
                     quotes && def.push('"');
                 }
                 return concat(def);
